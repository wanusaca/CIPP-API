--- conflicted
+++ resolved
@@ -1,15 +1,6 @@
 # This file enables modules to be automatically managed by the Functions service.
 # See https://aka.ms/functionsmanageddependency for additional information.
 #
-<<<<<<< HEAD
-@{
-    # For latest supported version, go to 'https://www.powershellgallery.com/packages/Az'. 
-    # To use the Az module in your function app, please uncomment the line below.
-    'Az.accounts'   = '2.*'
-    'AzBobbyTables' = '2.*'
-}
-=======
 # CIPP bundles all modules locally in the Modules folder and imports them explicitly.
 # managedDependency is disabled in host.json - this file is intentionally empty.
-@{}
->>>>>>> 7a997635
+@{}