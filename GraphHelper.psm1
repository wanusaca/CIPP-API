--- conflicted
+++ resolved
@@ -70,11 +70,8 @@
             }
             catch {
                 $errorMessage = "Status Code: $($_.Exception.Response.StatusCode.value__) - Status Description: $($_.ErrorDetails.Message)"
-<<<<<<< HEAD
-                Log-Request $errorMessage $tenantid "GraphRequest" $null "CRITICAL" 
-=======
+
                 Log-Request -message $errorMessage -tenant $tenantid -api "GraphRequest" -user $null -sev "Error" 
->>>>>>> 76c00518
                 throw $_
             }
 
