using namespace System.Net

function Invoke-ListGroups {
    <#
    .FUNCTIONALITY
        Entrypoint
    .ROLE
        Identity.Group.Read
    #>
    [CmdletBinding()]
    param($Request, $TriggerMetadata)

    $APIName = $Request.Params.CIPPEndpoint
    $Headers = $Request.Headers
    Write-LogMessage -headers $Headers -API $APIName -message 'Accessed this API' -Sev 'Debug'

    $TenantFilter = $Request.Query.tenantFilter
    $GroupID = $Request.Query.groupID
    $GroupType = $Request.Query.groupType
    $Members = $Request.Query.members
    $Owners = $Request.Query.owners
    $SelectString = 'id,createdDateTime,displayName,description,mail,mailEnabled,mailNickname,resourceProvisioningOptions,securityEnabled,visibility,organizationId,onPremisesSamAccountName,membershipRule,groupTypes,onPremisesSyncEnabled,resourceProvisioningOptions,userPrincipalName&$expand=members($select=userPrincipalName)'

    $BulkRequestArrayList = [System.Collections.Generic.List[object]]::new()

<<<<<<< HEAD
    if ($Request.Query.GroupID) {
        $SelectString = 'id,createdDateTime,displayName,description,mail,mailEnabled,mailNickname,resourceProvisioningOptions,securityEnabled,visibility,organizationId,onPremisesSamAccountName,membershipRule,groupTypes,userPrincipalName,onPremisesSyncEnabled'
=======
    if ($GroupID) {
        $SelectString = 'id,createdDateTime,displayName,description,mail,mailEnabled,mailNickname,resourceProvisioningOptions,securityEnabled,visibility,organizationId,onPremisesSamAccountName,membershipRule,groupTypes,userPrincipalName'
>>>>>>> 2e740acc
        $BulkRequestArrayList.add(@{
                id     = 1
                method = 'GET'
                url    = "groups/$($GroupID)?`$select=$SelectString"
            })
    }
    if ($Members) {
        $SelectString = 'id,userPrincipalName,displayName,hideFromOutlookClients,hideFromAddressLists,mail,mailEnabled,mailNickname,resourceProvisioningOptions,securityEnabled,visibility,organizationId,onPremisesSamAccountName,membershipRule'
        $BulkRequestArrayList.add(@{
                id     = 2
                method = 'GET'
                url    = "groups/$($GroupID)/members?`$top=999&select=$SelectString"
            })
    }

    if ($Owners) {
        if ($GroupType -ne 'Distribution List' -and $GroupType -ne 'Mail-Enabled Security') {
            $SelectString = 'id,userPrincipalName,displayName,hideFromOutlookClients,hideFromAddressLists,mail,mailEnabled,mailNickname,resourceProvisioningOptions,securityEnabled,visibility,organizationId,onPremisesSamAccountName,membershipRule'
            $BulkRequestArrayList.add(@{
                    id     = 3
                    method = 'GET'
                    url    = "groups/$($GroupID)/owners?`$top=999&select=$SelectString"
                })
        } else {
            $OwnerIds = New-ExoRequest -cmdlet 'Get-DistributionGroup' -tenantid $TenantFilter -cmdParams @{Identity = $GroupID } -Select 'ManagedBy' -useSystemMailbox $true | Select-Object -ExpandProperty ManagedBy

            $BulkRequestArrayList.add(@{
                    id      = 3
                    method  = 'POST'
                    url     = 'directoryObjects/getByIds'
                    body    = @{
                        ids = @($OwnerIds)
                    }
                    headers = @{
                        'Content-Type' = 'application/json'
                    }
                })
        }
    }

    if ($GroupType -eq 'Distribution List' -or $GroupType -eq 'Mail-Enabled Security') {
        # get the outside the organization RequireSenderAuthenticationEnabled setting
        $OnlyAllowInternal = New-ExoRequest -tenantid $TenantFilter -cmdlet 'Get-DistributionGroup' -cmdParams @{Identity = $GroupID } -Select 'RequireSenderAuthenticationEnabled' -useSystemMailbox $true | Select-Object -ExpandProperty RequireSenderAuthenticationEnabled
    } elseif ($GroupType -eq 'Microsoft 365') {
        $UnifiedGroup = New-ExoRequest -tenantid $TenantFilter -cmdlet 'Get-UnifiedGroup' -cmdParams @{Identity = $GroupID } -Select 'RequireSenderAuthenticationEnabled,subscriptionEnabled,AutoSubscribeNewMembers' -useSystemMailbox $true
        $OnlyAllowInternal = $UnifiedGroup.RequireSenderAuthenticationEnabled
    } else {
        $OnlyAllowInternal = $null
    }

    if ($GroupType -eq 'Microsoft 365') {
        if ($UnifiedGroup.subscriptionEnabled -eq $true -and $UnifiedGroup.AutoSubscribeNewMembers -eq $true) { $SendCopies = $true } else { $SendCopies = $false }
    } else {
        $SendCopies = $null
    }

    try {
        if ($BulkRequestArrayList.Count -gt 0) {
            $RawGraphRequest = New-GraphBulkRequest -tenantid $TenantFilter -scope 'https://graph.microsoft.com/.default' -Requests @($BulkRequestArrayList) -asapp $true
            $GraphRequest = [PSCustomObject]@{
                groupInfo     = ($RawGraphRequest | Where-Object { $_.id -eq 1 }).body | Select-Object *, @{ Name = 'primDomain'; Expression = { $_.mail -split '@' | Select-Object -Last 1 } },
                @{Name = 'teamsEnabled'; Expression = { if ($_.resourceProvisioningOptions -Like '*Team*') { $true } else { $false } } },
                @{Name = 'calculatedGroupType'; Expression = {
                        if ($_.mailEnabled -and $_.securityEnabled) { 'Mail-Enabled Security' }
                        if (!$_.mailEnabled -and $_.securityEnabled) { 'Security' }
                        if ($_.groupTypes -contains 'Unified') { 'Microsoft 365' }
                        if (([string]::isNullOrEmpty($_.groupTypes)) -and ($_.mailEnabled) -and (!$_.securityEnabled)) { 'Distribution List' }
                    }
                }, @{Name = 'dynamicGroupBool'; Expression = { if ($_.groupTypes -contains 'DynamicMembership') { $true } else { $false } } }
                members       = ($RawGraphRequest | Where-Object { $_.id -eq 2 }).body.value
                owners        = ($RawGraphRequest | Where-Object { $_.id -eq 3 }).body.value
                allowExternal = (!$OnlyAllowInternal)
                sendCopies    = $SendCopies
            }
        } else {
            $GraphRequest = New-GraphGetRequest -uri "https://graph.microsoft.com/beta/groups/$($GroupID)/$($members)?`$top=999&select=$SelectString" -tenantid $TenantFilter | Select-Object *, @{ Name = 'primDomain'; Expression = { $_.mail -split '@' | Select-Object -Last 1 } },
            @{Name = 'membersCsv'; Expression = { $_.members.userPrincipalName -join ',' } },
            @{Name = 'teamsEnabled'; Expression = { if ($_.resourceProvisioningOptions -like '*Team*') { $true }else { $false } } },
            @{Name = 'calculatedGroupType'; Expression = {

                    if ($_.mailEnabled -and $_.securityEnabled) { 'Mail-Enabled Security' }
                    if (!$_.mailEnabled -and $_.securityEnabled) { 'Security' }
                    if ($_.groupTypes -contains 'Unified') { 'Microsoft 365' }
                    if (([string]::isNullOrEmpty($_.groupTypes)) -and ($_.mailEnabled) -and (!$_.securityEnabled)) { 'Distribution List' }
                }
            },
            @{Name = 'dynamicGroupBool'; Expression = { if ($_.groupTypes -contains 'DynamicMembership') { $true } else { $false } } }
            $GraphRequest = @($GraphRequest | Sort-Object displayName)
        }

        $StatusCode = [HttpStatusCode]::OK
    } catch {
        Write-Warning $_.InvocationInfo.PositionMessage
        $ErrorMessage = Get-NormalizedError -Message $_.Exception.Message
        $StatusCode = [HttpStatusCode]::Forbidden
        $GraphRequest = $ErrorMessage
    }
    # Associate values to output bindings by calling 'Push-OutputBinding'.
    Push-OutputBinding -Name Response -Value ([HttpResponseContext]@{
            StatusCode = $StatusCode
            Body       = $GraphRequest
        })

}<|MERGE_RESOLUTION|>--- conflicted
+++ resolved
@@ -23,13 +23,8 @@
 
     $BulkRequestArrayList = [System.Collections.Generic.List[object]]::new()
 
-<<<<<<< HEAD
     if ($Request.Query.GroupID) {
         $SelectString = 'id,createdDateTime,displayName,description,mail,mailEnabled,mailNickname,resourceProvisioningOptions,securityEnabled,visibility,organizationId,onPremisesSamAccountName,membershipRule,groupTypes,userPrincipalName,onPremisesSyncEnabled'
-=======
-    if ($GroupID) {
-        $SelectString = 'id,createdDateTime,displayName,description,mail,mailEnabled,mailNickname,resourceProvisioningOptions,securityEnabled,visibility,organizationId,onPremisesSamAccountName,membershipRule,groupTypes,userPrincipalName'
->>>>>>> 2e740acc
         $BulkRequestArrayList.add(@{
                 id     = 1
                 method = 'GET'
