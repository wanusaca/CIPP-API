--- conflicted
+++ resolved
@@ -105,24 +105,11 @@
             @{Name = 'membersCsv'; Expression = { $_.members.userPrincipalName -join ',' } },
             @{Name = 'teamsEnabled'; Expression = { if ($_.resourceProvisioningOptions -like '*Team*') { $true }else { $false } } },
             @{Name = 'calculatedGroupType'; Expression = {
-<<<<<<< HEAD
+
                     if ($_.mailEnabled -and $_.securityEnabled) { 'Mail-Enabled Security' }
                     if (!$_.mailEnabled -and $_.securityEnabled) { 'Security' }
                     if ($_.groupTypes -contains 'Unified') { 'Microsoft 365' }
                     if (([string]::isNullOrEmpty($_.groupTypes)) -and ($_.mailEnabled) -and (!$_.securityEnabled)) { 'Distribution List' }
-=======
-                    if ($_.groupTypes -contains 'Unified') {
-                        'Microsoft 365'
-                    } elseif ($_.mailEnabled -and $_.securityEnabled) {
-                        'Mail-Enabled Security'
-                    }
-                    if (!$_.mailEnabled -and $_.securityEnabled) {
-                        'Security'
-                    }
-                    if (([string]::isNullOrEmpty($_.groupTypes)) -and ($_.mailEnabled) -and (!$_.securityEnabled)) {
-                        'Distribution List'
-                    }
->>>>>>> fe393352
                 }
             },
             @{Name = 'dynamicGroupBool'; Expression = { if ($_.groupTypes -contains 'DynamicMembership') { $true } else { $false } } }
