using namespace System.Net

Function Invoke-ExecBackendURLs {
    <#
    .FUNCTIONALITY
        Entrypoint
    .ROLE
        CIPP.AppSettings.Read
    #>
    [CmdletBinding()]
    param($Request, $TriggerMetadata)

    $APIName = $Request.Params.CIPPEndpoint
    $Headers = $Request.Headers
    Write-LogMessage -headers $Headers -API $APIName -message 'Accessed this API' -Sev 'Debug'

    $Subscription = ($env:WEBSITE_OWNER_NAME).split('+') | Select-Object -First 1
    $SWAName = $env:WEBSITE_SITE_NAME -replace 'cipp', 'CIPP-SWA-'
<<<<<<< HEAD
=======
    # Write to the Azure Functions log stream.
    Write-Host 'PowerShell HTTP trigger function processed a request.'
>>>>>>> 0e1e210e

    $Owner = $env:WEBSITE_OWNER_NAME
    if ($Owner -match '^(?<SubscriptionId>[^+]+)\+(?<RGName>[^-]+(?:-[^-]+)*?)(?:-[^-]+webspace(?:-Linux)?)?$') {
        $RGName = $Matches.RGName
    } else {
        $RGName = $env:WEBSITE_RESOURCE_GROUP
    }

    $results = [PSCustomObject]@{
<<<<<<< HEAD
        ResourceGroup      = "https://portal.azure.com/#@Go/resource/subscriptions/$Subscription/resourceGroups/$env:WEBSITE_RESOURCE_GROUP/overview"
        KeyVault           = "https://portal.azure.com/#@Go/resource/subscriptions/$Subscription/resourceGroups/$env:WEBSITE_RESOURCE_GROUP/providers/Microsoft.KeyVault/vaults/$($env:WEBSITE_SITE_NAME)/secrets"
        FunctionApp        = "https://portal.azure.com/#@Go/resource/subscriptions/$Subscription/resourceGroups/$env:WEBSITE_RESOURCE_GROUP/providers/Microsoft.Web/sites/$($env:WEBSITE_SITE_NAME)/appServices"
        FunctionConfig     = "https://portal.azure.com/#@Go/resource/subscriptions/$Subscription/resourceGroups/$env:WEBSITE_RESOURCE_GROUP/providers/Microsoft.Web/sites/$($env:WEBSITE_SITE_NAME)/configuration"
        FunctionDeployment = "https://portal.azure.com/#@Go/resource/subscriptions/$Subscription/resourceGroups/$env:WEBSITE_RESOURCE_GROUP/providers/Microsoft.Web/sites/$($env:WEBSITE_SITE_NAME)/vstscd"
        SWADomains         = "https://portal.azure.com/#@Go/resource/subscriptions/$Subscription/resourceGroups/$env:WEBSITE_RESOURCE_GROUP/providers/Microsoft.Web/staticSites/$SWAName/customDomains"
        SWARoles           = "https://portal.azure.com/#@Go/resource/subscriptions/$Subscription/resourceGroups/$env:WEBSITE_RESOURCE_GROUP/providers/Microsoft.Web/staticSites/$SWAName/roleManagement"
        Subscription       = $Subscription
        RGName             = $env:WEBSITE_RESOURCE_GROUP
=======
        ResourceGroup      = "https://portal.azure.com/#@Go/resource/subscriptions/$Subscription/resourceGroups/$RGName/overview"
        KeyVault           = "https://portal.azure.com/#@Go/resource/subscriptions/$Subscription/resourceGroups/$RGName/providers/Microsoft.KeyVault/vaults/$($env:WEBSITE_SITE_NAME)/secrets"
        FunctionApp        = "https://portal.azure.com/#@Go/resource/subscriptions/$Subscription/resourceGroups/$RGName/providers/Microsoft.Web/sites/$($env:WEBSITE_SITE_NAME)/appServices"
        FunctionConfig     = "https://portal.azure.com/#@Go/resource/subscriptions/$Subscription/resourceGroups/$RGName/providers/Microsoft.Web/sites/$($env:WEBSITE_SITE_NAME)/configuration"
        FunctionDeployment = "https://portal.azure.com/#@Go/resource/subscriptions/$Subscription/resourceGroups/$RGName/providers/Microsoft.Web/sites/$($env:WEBSITE_SITE_NAME)/vstscd"
        SWADomains         = "https://portal.azure.com/#@Go/resource/subscriptions/$Subscription/resourceGroups/$RGName/providers/Microsoft.Web/staticSites/$SWAName/customDomains"
        SWARoles           = "https://portal.azure.com/#@Go/resource/subscriptions/$Subscription/resourceGroups/$RGName/providers/Microsoft.Web/staticSites/$SWAName/roleManagement"
        Subscription       = $Subscription
        RGName             = $RGName
>>>>>>> 0e1e210e
        FunctionName       = $env:WEBSITE_SITE_NAME
        SWAName            = $SWAName
    }


    $body = @{Results = $Results }

    # Associate values to output bindings by calling 'Push-OutputBinding'.
    Push-OutputBinding -Name Response -Value ([HttpResponseContext]@{
            StatusCode = [httpstatusCode]::OK
            Body       = $body
        })

}<|MERGE_RESOLUTION|>--- conflicted
+++ resolved
@@ -16,11 +16,9 @@
 
     $Subscription = ($env:WEBSITE_OWNER_NAME).split('+') | Select-Object -First 1
     $SWAName = $env:WEBSITE_SITE_NAME -replace 'cipp', 'CIPP-SWA-'
-<<<<<<< HEAD
-=======
+
     # Write to the Azure Functions log stream.
     Write-Host 'PowerShell HTTP trigger function processed a request.'
->>>>>>> 0e1e210e
 
     $Owner = $env:WEBSITE_OWNER_NAME
     if ($Owner -match '^(?<SubscriptionId>[^+]+)\+(?<RGName>[^-]+(?:-[^-]+)*?)(?:-[^-]+webspace(?:-Linux)?)?$') {
@@ -30,17 +28,6 @@
     }
 
     $results = [PSCustomObject]@{
-<<<<<<< HEAD
-        ResourceGroup      = "https://portal.azure.com/#@Go/resource/subscriptions/$Subscription/resourceGroups/$env:WEBSITE_RESOURCE_GROUP/overview"
-        KeyVault           = "https://portal.azure.com/#@Go/resource/subscriptions/$Subscription/resourceGroups/$env:WEBSITE_RESOURCE_GROUP/providers/Microsoft.KeyVault/vaults/$($env:WEBSITE_SITE_NAME)/secrets"
-        FunctionApp        = "https://portal.azure.com/#@Go/resource/subscriptions/$Subscription/resourceGroups/$env:WEBSITE_RESOURCE_GROUP/providers/Microsoft.Web/sites/$($env:WEBSITE_SITE_NAME)/appServices"
-        FunctionConfig     = "https://portal.azure.com/#@Go/resource/subscriptions/$Subscription/resourceGroups/$env:WEBSITE_RESOURCE_GROUP/providers/Microsoft.Web/sites/$($env:WEBSITE_SITE_NAME)/configuration"
-        FunctionDeployment = "https://portal.azure.com/#@Go/resource/subscriptions/$Subscription/resourceGroups/$env:WEBSITE_RESOURCE_GROUP/providers/Microsoft.Web/sites/$($env:WEBSITE_SITE_NAME)/vstscd"
-        SWADomains         = "https://portal.azure.com/#@Go/resource/subscriptions/$Subscription/resourceGroups/$env:WEBSITE_RESOURCE_GROUP/providers/Microsoft.Web/staticSites/$SWAName/customDomains"
-        SWARoles           = "https://portal.azure.com/#@Go/resource/subscriptions/$Subscription/resourceGroups/$env:WEBSITE_RESOURCE_GROUP/providers/Microsoft.Web/staticSites/$SWAName/roleManagement"
-        Subscription       = $Subscription
-        RGName             = $env:WEBSITE_RESOURCE_GROUP
-=======
         ResourceGroup      = "https://portal.azure.com/#@Go/resource/subscriptions/$Subscription/resourceGroups/$RGName/overview"
         KeyVault           = "https://portal.azure.com/#@Go/resource/subscriptions/$Subscription/resourceGroups/$RGName/providers/Microsoft.KeyVault/vaults/$($env:WEBSITE_SITE_NAME)/secrets"
         FunctionApp        = "https://portal.azure.com/#@Go/resource/subscriptions/$Subscription/resourceGroups/$RGName/providers/Microsoft.Web/sites/$($env:WEBSITE_SITE_NAME)/appServices"
@@ -50,7 +37,6 @@
         SWARoles           = "https://portal.azure.com/#@Go/resource/subscriptions/$Subscription/resourceGroups/$RGName/providers/Microsoft.Web/staticSites/$SWAName/roleManagement"
         Subscription       = $Subscription
         RGName             = $RGName
->>>>>>> 0e1e210e
         FunctionName       = $env:WEBSITE_SITE_NAME
         SWAName            = $SWAName
     }
